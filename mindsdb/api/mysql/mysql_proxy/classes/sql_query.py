"""
*******************************************************
 * Copyright (C) 2017 MindsDB Inc. <copyright@mindsdb.com>
 *
 * This file is part of MindsDB Server.
 *
 * MindsDB Server can not be copied and/or distributed without the express
 * permission of MindsDB Inc
 *******************************************************
"""

import re
from collections import OrderedDict, defaultdict
import datetime
import time

import duckdb
import pandas as pd
import numpy as np
from mindsdb_sql import parse_sql
from mindsdb_sql.parser.ast import (
    BinaryOperation,
    UnaryOperation,
    CreateTable,
    Identifier,
    Constant,
    Select,
    Union,
    Join,
    Star,
    Insert,
    Delete,
)
from mindsdb_sql.planner.steps import (
    ApplyTimeseriesPredictorStep,
    ApplyPredictorRowStep,
    GetPredictorColumns,
    FetchDataframeStep,
    ApplyPredictorStep,
    GetTableColumns,
    LimitOffsetStep,
    MapReduceStep,
    MultipleSteps,
    ProjectStep,
    SaveToTable,
    InsertToTable,
    FilterStep,
    UnionStep,
    JoinStep,
    GroupByStep
)

from mindsdb_sql.exceptions import PlanningException
from mindsdb_sql.render.sqlalchemy_render import SqlalchemyRender
from mindsdb_sql.planner import query_planner
from mindsdb_sql.planner.utils import query_traversal

from mindsdb.api.mysql.mysql_proxy.classes.com_operators import operator_map
import mindsdb.interfaces.storage.db as db
from mindsdb.api.mysql.mysql_proxy.utilities.sql import query_df
from mindsdb.api.mysql.mysql_proxy.utilities.functions import get_column_in_case

from mindsdb.api.mysql.mysql_proxy.utilities import (
    SqlApiException,
    ErKeyColumnDoesNotExist,
    ErNotSupportedYet,
    SqlApiUnknownError,
    ErLogicError,
    ErSqlWrongArguments
)
from mindsdb_sql.parser.ast.base import ASTNode


superset_subquery = re.compile(r'from[\s\n]*(\(.*\))[\s\n]*as[\s\n]*virtual_table', flags=re.IGNORECASE | re.MULTILINE | re.S)


def get_preditor_alias(step, mindsdb_database):
    predictor_name = '.'.join(step.predictor.parts)
    predictor_alias = '.'.join(step.predictor.alias.parts) if step.predictor.alias is not None else predictor_name
    return (mindsdb_database, predictor_name, predictor_alias)


def get_table_alias(table_obj, default_db_name):
    # (database, table, alias)
<<<<<<< HEAD
    if len(table_obj.parts) > 2:
        raise ErSqlWrongArguments(f'Table name must contain no more than 2 parts. Got name: {table_obj.parts}')
    elif len(table_obj.parts) == 1:
        name = (default_db_name, table_obj.parts[0])
=======
    if isinstance(table_obj, Identifier):
        if len(table_obj.parts) > 2:
            raise SqlApiException(f'Table name must contain no more than 2 parts. Got name: {table_obj.parts}')
        elif len(table_obj.parts) == 1:
            name = (default_db_name, table_obj.parts[0])
        else:
            name = tuple(table_obj.parts)
>>>>>>> 037f4e18
    else:
        # it is subquery
        name = table_obj.alias.parts[0] or 't'
        name = (default_db_name, name)

    if table_obj.alias is not None:
        name = name + ('.'.join(table_obj.alias.parts),)
    else:
        name = name + (name[1],)
    return name


def get_all_tables(stmt):
    if isinstance(stmt, Union):
        left = get_all_tables(stmt.left)
        right = get_all_tables(stmt.right)
        return left + right

    if isinstance(stmt, Select):
        from_stmt = stmt.from_table
    elif isinstance(stmt, (Identifier, Join)):
        from_stmt = stmt
    elif isinstance(stmt, Insert):
        from_stmt = stmt.table
    elif isinstance(stmt, Delete):
        from_stmt = stmt.table
    else:
        # raise SqlApiException(f'Unknown type of identifier: {stmt}')
        return []

    result = []
    if isinstance(from_stmt, Identifier):
        result.append(from_stmt.parts[-1])
    elif isinstance(from_stmt, Join):
        result.extend(get_all_tables(from_stmt.left))
        result.extend(get_all_tables(from_stmt.right))
    return result


def markQueryVar(where):
    if isinstance(where, BinaryOperation):
        markQueryVar(where.args[0])
        markQueryVar(where.args[1])
    elif isinstance(where, UnaryOperation):
        markQueryVar(where.args[0])
    elif isinstance(where, Constant):
        if str(where.value).startswith('$var['):
            where.is_var = True
            where.var_name = where.value


def unmarkQueryVar(where):
    if isinstance(where, BinaryOperation):
        unmarkQueryVar(where.args[0])
        unmarkQueryVar(where.args[1])
    elif isinstance(where, UnaryOperation):
        unmarkQueryVar(where.args[0])
    elif isinstance(where, Constant):
        if hasattr(where, 'is_var') and where.is_var is True:
            where.value = where.var_name


def replaceQueryVar(where, var_value, var_name):
    if isinstance(where, BinaryOperation):
        replaceQueryVar(where.args[0], var_value, var_name)
        replaceQueryVar(where.args[1], var_value, var_name)
    elif isinstance(where, UnaryOperation):
        replaceQueryVar(where.args[0], var_value, var_name)
    elif isinstance(where, Constant):
        if hasattr(where, 'is_var') and where.is_var is True and where.value == f'$var[{var_name}]':
            where.value = var_value


def join_query_data(target, source):
    target['values'].extend(source['values'])
    target['tables'].extend(source['tables'])
    target['tables'] = list(set(target['tables']))
    for table_name in source['columns']:
        if table_name not in target['columns']:
            target['columns'][table_name] = source['columns'][table_name]
        else:
            target['columns'][table_name].extend(source['columns'][table_name])
            target['columns'][table_name] = list(set(target['columns'][table_name]))


def is_empty_prediction_row(predictor_value):
    "Define empty rows in predictor after JOIN"
    for key in predictor_value:
        if predictor_value[key] is not None and pd.notna(predictor_value[key]):
            return False
    return True


class Column:
    def __init__(self, name=None, alias=None,
                 table_name=None, table_alias=None,
                 type=None, database=None, flags=None,
                 charset=None):
        if alias is None:
            alias = name
        if table_alias is None:
            table_alias = table_name
        self.name = name
        self.alias = alias
        self.table_name = table_name
        self.table_alias = table_alias
        self.type = type
        self.database = database
        self.flags = flags
        self.charset = charset

    def __repr__(self):
        return f'{self.__class__.__name__}({self.__dict__})'


class SQLQuery():
    def __init__(self, sql, session, execute=True):
        self.session = session
        self.integration = session.integration
        self.database = None if session.database == '' else session.database.lower()
        self.datahub = session.datahub
        self.outer_query = None
        self.row_id = 0
        self.columns_list = None
        self.model_types = {}

        self.mindsdb_database_name = 'mindsdb'

        if isinstance(sql, str):
        # +++ workaround for subqueries in superset
            if 'as virtual_table' in sql.lower():
                subquery = re.findall(superset_subquery, sql)
                if isinstance(subquery, list) and len(subquery) == 1:
                    subquery = subquery[0]
                    self.outer_query = sql.replace(subquery, 'dataframe')
                    sql = subquery.strip('()')
            # ---
            self.query = parse_sql(sql, dialect='mindsdb')
            self.query_str = sql
        else:
            self.query = sql
            renderer = SqlalchemyRender('mysql')
            try:
                self.query_str = renderer.get_string(self.query, with_failback=True)
            except Exception:
                self.query_str = str(self.query)

        self.planner = None
        self.parameters = []
        self.fetched_data = None
        # self._process_query(sql)
        self.create_planner()
        if execute:
            self.prepare_query(prepare=False)
            self.execute_query()

    def create_planner(self):

        integrations_names = self.session.datahub.get_integrations_names()
        integrations_names.append('information_schema')
        integrations_names.append('files')
        integrations_names.append('views')

        predictor_metadata = {}
        predictors = db.session.query(db.Predictor).filter_by(company_id=self.session.company_id)

        query_tables = []

        def get_all_query_tables(node, is_table, **kwargs):
            if is_table and isinstance(node, Identifier):
                query_tables.append(node.parts[-1])

        query_traversal(self.query, get_all_query_tables)

        # get all predictors
        for p in predictors:
            model_name = p.name

            if model_name not in query_tables:
                # skip
                continue

            if isinstance(p.data, dict) and 'error' not in p.data:
                ts_settings = p.learn_args.get('timeseries_settings', {})
                if ts_settings.get('is_timeseries') is True:
                    window = ts_settings.get('window')
                    order_by = ts_settings.get('order_by')[0]
                    group_by = ts_settings.get('group_by')
                    if isinstance(group_by, list) is False and group_by is not None:
                        group_by = [group_by]
                    predictor_metadata[model_name] = {
                        'timeseries': True,
                        'window': window,
                        'horizon': ts_settings.get('horizon'),
                        'order_by_column': order_by,
                        'group_by_columns': group_by
                    }
                else:
                    predictor_metadata[model_name] = {
                        'timeseries': False
                    }
                self.model_types.update(p.data.get('dtypes', {}))

        mindsdb_database_name = 'mindsdb'
        database = None if self.session.database == '' else self.session.database.lower()

        self.planner = query_planner.QueryPlanner(
            self.query,
            integrations=integrations_names,
            predictor_namespace=mindsdb_database_name,
            predictor_metadata=predictor_metadata,
            default_namespace=database
        )

    def fetch(self, datahub, view='list'):
        data = self.fetched_data

        if view == 'list':
            self.result = self._make_list_result_view(data)

        # this is not used
        # elif view == 'dict':
        #     self.result = self._make_dict_result_view(data)
        # else:
        #     raise ErNotSupportedYet('Only "list" and "dict" views supported atm')

        return {
            'success': True,
            'result': self.result
        }

    def _fetch_dataframe_step(self, step):
        dn = self.datahub.get(step.integration)
        query = step.query

        table_alias = get_table_alias(step.query.from_table, self.database)
        # TODO for information_schema we have 'database' = 'mindsdb'

        data, columns_info = dn.query(
            query=query
        )

        # if this is query: execute it
        if isinstance(data, ASTNode):
            subquery = SQLQuery(data, session=self.session)
            return subquery.fetched_data

        columns = [(column['name'], column['name']) for column in columns_info]
        columns.append(('__mindsdb_row_id', '__mindsdb_row_id'))

        for i, row in enumerate(data):
            row['__mindsdb_row_id'] = self.row_id + i
        self.row_id = self.row_id + len(data)

        data = [{(key, key): value for key, value in row.items()} for row in data]
        data = [{table_alias: x} for x in data]

        col_types = {
            column['name']: column['type']
            for column in columns_info
        }
        data = {
            'values': data,
            'columns': {table_alias: columns},
            'tables': [table_alias],
            'types': {table_alias: col_types}
        }
        return data

    def _multiple_steps(self, step):
        data = {
            'values': [],
            'columns': {},
            'tables': []
        }
        for substep in step.steps:
            sub_data = self._fetch_dataframe_step(substep)
            join_query_data(data, sub_data)
        return data

    def _multiple_steps_reduce(self, step, vars):
        if step.reduce != 'union':
            raise ErLogicError(f'Unknown MultipleSteps type: {step.reduce}')

        data = {
            'values': [],
            'columns': {},
            'tables': []
        }

        for var_group in vars:
            for substep in step.steps:
                if isinstance(substep, FetchDataframeStep) is False:
                    raise ErLogicError(f'Wrong step type for MultipleSteps: {step}')
                markQueryVar(substep.query.where)
            for name, value in var_group.items():
                for substep in step.steps:
                    replaceQueryVar(substep.query.where, value, name)
            sub_data = self._multiple_steps(step)
            join_query_data(data, sub_data)

        return data


    def prepare_query(self, prepare=True):
        mindsdb_sql_struct = self.query

        if isinstance(mindsdb_sql_struct, Select):
            # is it query to 'predictors'?
            if (
                isinstance(mindsdb_sql_struct.from_table, Identifier)
                and mindsdb_sql_struct.from_table.parts[-1].lower() == 'predictors'
                and (
                    self.database == 'mindsdb'
                    or mindsdb_sql_struct.from_table.parts[0].lower() == 'mindsdb'
                )
            ):
                dn = self.datahub.get(self.mindsdb_database_name)
                data, columns = dn.get_predictors(mindsdb_sql_struct)
                table_name = ('mindsdb', 'predictors', 'predictors')
                data = [
                    {
                        (key, key): value
                        for key, value in row.items()
                    }
                    for row in data
                ]
                data = [{table_name: x} for x in data]
                self.columns_list = [
                    Column(database='mindsdb',
                           table_name='predictors',
                           name=column_name)
                    for column_name in columns
                ]

                columns = [(column_name, column_name) for column_name in columns]

                self.fetched_data = {
                    'values': data,
                    'columns': {table_name: columns},
                    'tables': [table_name]
                }
                return

            # is it query to 'datasources'?
            if (
                isinstance(mindsdb_sql_struct.from_table, Identifier)
                and mindsdb_sql_struct.from_table.parts[-1].lower() in ('datasources', 'databases')
                and (
                    self.database == 'mindsdb'
                    or mindsdb_sql_struct.from_table.parts[0].lower() == 'mindsdb'
                )
            ):
                dn = self.datahub.get(self.mindsdb_database_name)
                data, columns = dn.get_integrations(mindsdb_sql_struct)
                table_name = ('mindsdb', 'datasources', 'datasources')
                data = [
                    {
                        (key, key): value
                        for key, value in row.items()
                    }
                    for row in data
                ]

                data = [{table_name: x} for x in data]

                self.columns_list = [
                    Column(database='mindsdb',
                           table_name='datasources',
                           name=column_name)
                    for column_name in columns
                ]

                columns = [(column_name, column_name) for column_name in columns]

                self.fetched_data = {
                    'values': data,
                    'columns': {table_name: columns},
                    'tables': [table_name]
                }
                return

        if prepare:
            # it is prepared statement call
            steps_data = []
            try:
                for step in self.planner.prepare_steps(self.query):
                    data = self.execute_step(step, steps_data)
                    step.set_result(data)
                    steps_data.append(data)
            except PlanningException as e:
                raise ErLogicError(e)

            statement_info = self.planner.get_statement_info()

            self.columns_list = []
            for col in statement_info['columns']:
                self.columns_list.append(
                    Column(
                        database=col['ds'],
                        table_name=col['table_name'],
                        table_alias=col['table_alias'],
                        name=col['name'],
                        alias=col['alias'],
                        type=col['type']
                    )
                )

            self.parameters = [
                Column(
                    name=col['name'],
                    alias=col['alias'],
                    type=col['type']
                )
                for col in statement_info['parameters']
            ]

    def execute_query(self, params=None):
        if self.fetched_data is not None:
            # no need to execute
            return

        steps_data = []
        try:
            for step in self.planner.execute_steps(params):
                data = self.execute_step(step, steps_data)
                step.set_result(data)
                steps_data.append(data)
        except PlanningException as e:
            raise ErLogicError(e)

        # save updated query
        self.query = self.planner.query

        # there was no executing
        if len(steps_data) == 0:
            return

        try:
            if self.outer_query is not None:
                data = []
                # +++
                # ???
                result = []
                for row in steps_data[-1]:
                    data_row = {}
                    for column_record in self.columns_list:
                        table_name = (column_record.database, column_record.table_name, column_record.table_alias)
                        column_name = column_record.name
                        data_row[column_record.alias or column_record.name] = row[table_name][column_name]
                    result.append(data_row)
                # ---
                data = self._make_list_result_view(result)
                df = pd.DataFrame(data)
                result = query_df(df, self.outer_query)

                try:
                    self.columns_list = [
                        Column(database='',
                               table_name='',
                               name=x)
                        for x in result.columns
                    ]
                except Exception:
                    self.columns_list = [
                        Column(database='',
                               table_name='',
                               name=result.name)
                    ]

                # +++ make list result view
                new_result = []
                for row in result.to_dict(orient='records'):
                    data_row = []
                    for column_record in self.columns_list:
                        column_name = column_record.alias or column_record.name
                        data_row.append(row.get(column_name))
                    new_result.append(data_row)
                result = new_result
                # ---

                self.fetched_data = result
            else:
                self.fetched_data = steps_data[-1]
        except Exception as e:
            raise SqlApiUnknownError("error in preparing result quiery step") from e

        try:
            if hasattr(self, 'columns_list') is False:
                self.columns_list = []
                keys = []
                for row in self.fetched_data:
                    for table_key in row:
                        for column_name in row[table_key]:
                            key = (table_key + (column_name, column_name))
                            if key not in keys:
                                keys.append(key)
                                self.columns_list.append(
                                    Column(database=table_key[0],
                                           table_name=table_key[1],
                                           table_alias=table_key[2],
                                           name=column_name)
                                )

            # if there was no 'ProjectStep', then get columns list from last step:
            if self.columns_list is None:
                self.columns_list = []
                if self.fetched_data is not None:
                    for table_name in self.fetched_data['columns']:
                        col_types = self.fetched_data.get('types', {}).get(table_name, {})
                        for column in self.fetched_data['columns'][table_name]:
                            self.columns_list.append(
                                Column(
                                    database=table_name[0],
                                    table_name=table_name[1],
                                    table_alias=table_name[2],
                                    name=column[0],
                                    alias=column[1],
                                    type=col_types.get(column[0])
                                )
                            )

            self.columns_list = [x for x in self.columns_list if x.name != '__mindsdb_row_id']
        except Exception as e:
            raise SqlApiUnknownError("error in column list step") from e

    def execute_step(self, step, steps_data):
        if type(step) == GetPredictorColumns:
            predictor_name = step.predictor.parts[-1]
            dn = self.datahub.get(self.mindsdb_database_name)
            columns = dn.get_table_columns(predictor_name)
            columns = [
                (column_name, column_name) for column_name in columns
            ]
            data = {
                'values': [],
                'columns': {
                    (self.mindsdb_database_name, predictor_name, predictor_name): columns
                },
                'tables': [(self.mindsdb_database_name, predictor_name, predictor_name)]
            }
        elif type(step) == GetTableColumns:
            table = step.table
            dn = self.datahub.get(step.namespace)
            ds_query = Select(from_table=Identifier(table), targets=[Star()])

            data, columns_info = dn.query(ds_query)

            table_alias = (self.database, table, table)

            data = {
                'values': [],
                'columns': {
                    table_alias: columns_info
                },
                'tables': [table_alias]
            }
        elif type(step) == FetchDataframeStep:
            data = self._fetch_dataframe_step(step)
        elif type(step) == UnionStep:
            raise ErNotSupportedYet('Union step is not implemented')
            # TODO add union support
            # left_data = steps_data[step.left.step_num]
            # right_data = steps_data[step.right.step_num]
            # data = left_data + right_data
        elif type(step) == MapReduceStep:
            try:
                if step.reduce != 'union':
                    raise ErLogicError(f'Unknown MapReduceStep type: {step.reduce}')

                step_data = steps_data[step.values.step_num]
                vars = []
                step_data_values = step_data['values']
                for row in step_data_values:
                    var_group = {}
                    vars.append(var_group)
                    for row_data in row.values():
                        for name, value in row_data.items():
                            if name[0] != '__mindsdb_row_id':
                                var_group[name[1] or name[0]] = value

                data = {
                    'values': [],
                    'columns': {},
                    'tables': []
                }
                substep = step.step
                if type(substep) == FetchDataframeStep:
                    query = substep.query
                    for var_group in vars:
                        markQueryVar(query.where)
                        for name, value in var_group.items():
                            replaceQueryVar(query.where, value, name)
                        sub_data = self._fetch_dataframe_step(substep)
                        if len(data['columns']) == 0:
                            data['columns'] = sub_data['columns']
                        if len(data['tables']) == 0:
                            data['tables'] = sub_data['tables']
                        data['values'].extend(sub_data['values'])
                        unmarkQueryVar(query.where)
                elif type(substep) == MultipleSteps:
                    data = self._multiple_steps_reduce(substep, vars)
                else:
                    raise ErLogicError(f'Unknown step type: {step.step}')
            except Exception as e:
                raise SqlApiUnknownError(f'error in map reduce step: {e}') from e
        elif type(step) == MultipleSteps:
            if step.reduce != 'union':
                raise ErNotSupportedYet(f"Only MultipleSteps with type = 'union' is supported. Got '{step.type}'")
            data = None
            for substep in step.steps:
                subdata = self.execute_step(substep, steps_data)
                if data is None:
                    data = subdata
                else:
                    data['values'].extend(subdata['values'])
        elif type(step) == ApplyPredictorRowStep:
            try:
                predictor = '.'.join(step.predictor.parts)
                dn = self.datahub.get(self.mindsdb_database_name)
                where_data = step.row_dict

                data = dn.query(
                    table=predictor,
                    columns=None,
                    where_data=where_data,
                    integration_name=self.session.integration,
                    integration_type=self.session.integration_type
                )

                data = [{(key, key): value for key, value in row.items()} for row in data]

                table_name = get_preditor_alias(step, self.database)
                values = [{table_name: x} for x in data]
                columns = {table_name: []}
                if len(data) > 0:
                    row = data[0]
                    columns[table_name] = list(row.keys())
                # TODO else

                data = {
                    'values': values,
                    'columns': columns,
                    'tables': [table_name]
                }
            except Exception as e:
                if isinstance(e, SqlApiException):
                    raise e
                else:
                    raise SqlApiUnknownError(f'error in apply predictor row step: {e}') from e
        elif type(step) in (ApplyPredictorStep, ApplyTimeseriesPredictorStep):
            try:
                dn = self.datahub.get(self.mindsdb_database_name)
                predictor = '.'.join(step.predictor.parts)
                where_data = []
                for row in steps_data[step.dataframe.step_num]['values']:
                    new_row = {}
                    for table_name in row:
                        keys_intersection = set(new_row) & set(row[table_name])
                        if len(keys_intersection) > 0:
                            raise ErLogicError(
                                f'The predictor got two identical keys from different datasources: {keys_intersection}'
                            )
                        new_row.update(row[table_name])
                    where_data.append(new_row)

                where_data = [{key[1]: value for key, value in row.items()} for row in where_data]

                is_timeseries = self.planner.predictor_metadata[predictor]['timeseries']
                _mdb_forecast_offset = None
                if is_timeseries:
                    if '> LATEST' in self.query_str:
                        # stream mode -- if > LATEST, forecast starts on inferred next timestamp
                        _mdb_forecast_offset = 1
                    elif '= LATEST' in self.query_str:
                        # override: when = LATEST, forecast starts on last provided timestamp instead of inferred next time
                        _mdb_forecast_offset = 0
                    else:
                        # normal mode -- emit a forecast ($HORIZON data points on each) for each provided timestamp
                        _mdb_forecast_offset = None
                    for row in where_data:
                        if '__mdb_forecast_offset' not in row:
                            row['__mdb_forecast_offset'] = _mdb_forecast_offset

                for row in where_data:
                    for key in row:
                        if isinstance(row[key], datetime.date):
                            row[key] = str(row[key])

                table_name = get_preditor_alias(step, self.database)
                columns = {table_name: []}
                if len(where_data) == 0:
                    # no data, don't run predictor
                    cols = dn.get_table_columns(predictor) + ['__mindsdb_row_id']
                    columns[table_name] = [(c, c) for c in cols]
                    values = []
                else:
                    data = dn.query(
                        table=predictor,
                        columns=None,
                        where_data=where_data,
                        integration_name=self.session.integration,
                        integration_type=self.session.integration_type
                    )

                    data = [{(key, key): value for key, value in row.items()} for row in data]

                    values = [{table_name: x} for x in data]

                    if len(data) > 0:
                        row = data[0]
                        columns[table_name] = list(row.keys())
                    # TODO else

                data = {
                    'values': values,
                    'columns': columns,
                    'tables': [table_name],
                    'types': {table_name: self.model_types}
                }
            except Exception as e:
                raise SqlApiUnknownError(f'error in apply predictor step: {e}') from e
        elif type(step) == JoinStep:
            try:
                left_data = steps_data[step.left.step_num]
                right_data = steps_data[step.right.step_num]

                # FIXME https://github.com/mindsdb/mindsdb_sql/issues/136
                # is_timeseries = False
                # if True in [type(step) == ApplyTimeseriesPredictorStep for step in plan.steps]:
                #     right_data = steps_data[step.left.step_num]
                #     left_data = steps_data[step.right.step_num]
                #     is_timeseries = True

                if step.query.condition is not None:
                    raise ErNotSupportedYet('At this moment supported only JOIN without condition')
                if step.query.join_type.upper() not in ('LEFT JOIN', 'JOIN'):
                    raise ErNotSupportedYet('At this moment supported only JOIN and LEFT JOIN')
                if (
                        len(left_data['tables']) != 1 or len(right_data['tables']) != 1
                        or left_data['tables'][0] == right_data['tables'][0]
                ):
                    raise ErNotSupportedYet('At this moment supported only JOIN of two different tables')

                data = {
                    'values': [],
                    'columns': {},
                    'tables': list(set(left_data['tables'] + right_data['tables'])),
                    'types': {}
                }

                for data_part in [left_data, right_data]:
                    for table_name in data_part['columns']:
                        if table_name not in data['columns']:
                            data['columns'][table_name] = data_part['columns'][table_name]
                            # keep types
                            data['types'][table_name] = data_part.get('types', {}).get(table_name, {}).copy()
                        else:
                            data['columns'][table_name].extend(data_part['columns'][table_name])
                            # keep types
                            data['types'][table_name].update(data_part.get('types', {}).get(table_name, {}))
                for table_name in data['columns']:
                    data['columns'][table_name] = list(set(data['columns'][table_name]))

                left_key = left_data['tables'][0]
                right_key = right_data['tables'][0]

                left_columns_map = OrderedDict()
                left_columns_map_reverse = OrderedDict()
                for i, column_name in enumerate(left_data['columns'][left_key]):
                    left_columns_map[f'a{i}'] = column_name
                    left_columns_map_reverse[column_name] = f'a{i}'

                right_columns_map = {}
                right_columns_map_reverse = {}
                for i, column_name in enumerate(right_data['columns'][right_key]):
                    right_columns_map[f'b{i}'] = column_name
                    right_columns_map_reverse[column_name] = f'b{i}'

                left_df_data = []
                for row in left_data['values']:
                    row = row[left_key]
                    left_df_data.append({left_columns_map_reverse[key]: value for key, value in row.items()})

                right_df_data = []
                for row in right_data['values']:
                    row = row[right_key]
                    right_df_data.append({right_columns_map_reverse[key]: value for key, value in row.items()})

                df_a = pd.DataFrame(left_df_data, columns=left_columns_map.keys())
                df_b = pd.DataFrame(right_df_data, columns=right_columns_map.keys())

                a_name = f'a{round(time.time() * 1000)}'
                b_name = f'b{round(time.time() * 1000)}'
                con = duckdb.connect(database=':memory:')
                con.register(a_name, df_a)
                con.register(b_name, df_b)
                resp_df = con.execute(f"""
                    SELECT * FROM {a_name} as ta full join {b_name} as tb
                    ON ta.{left_columns_map_reverse[('__mindsdb_row_id', '__mindsdb_row_id')]}
                     = tb.{right_columns_map_reverse[('__mindsdb_row_id', '__mindsdb_row_id')]}
                """).fetchdf()
                con.unregister(a_name)
                con.unregister(b_name)
                con.close()

                resp_df = resp_df.replace({np.nan: None})
                resp_dict = resp_df.to_dict(orient='records')

                for row in resp_dict:
                    new_row = {left_key: {}, right_key: {}}
                    for key, value in row.items():
                        if key.startswith('a'):
                            new_row[left_key][left_columns_map[key]] = value
                        else:
                            new_row[right_key][right_columns_map[key]] = value
                    data['values'].append(new_row)

                # remove all records with empty data from predictor from join result
                # otherwise there are emtpy records in the final result:
                # +------------+------------+-------+-----------+----------+
                # | time       | time       | state | pnew_case | new_case |
                # +------------+------------+-------+-----------+----------+
                # | 2020-10-21 | 2020-10-24 | CA    | 0.0       | 5945.0   |
                # | 2020-10-22 | 2020-10-23 | CA    | 0.0       | 6141.0   |
                # | 2020-10-23 | 2020-10-22 | CA    | 0.0       | 2940.0   |
                # | 2020-10-24 | 2020-10-21 | CA    | 0.0       | 3707.0   |
                # | NULL       | 2020-10-20 | NULL  | nan       | nan      |
                # | NULL       | 2020-10-19 | NULL  | nan       | nan      |
                # | NULL       | 2020-10-18 | NULL  | nan       | nan      |
                # | NULL       | 2020-10-17 | NULL  | nan       | nan      |
                # | NULL       | 2020-10-16 | NULL  | nan       | nan      |
                # +------------+------------+-------+-----------+----------+
                # 9 rows in set (2.07 sec)

                # if is_timeseries:
                #     data_values = []
                #     for row in data['values']:
                #         for key in row:
                #             if 'mindsdb' in key:
                #                 if not is_empty_prediction_row(row[key]):
                #                     data_values.append(row)
                #                     break
                #     data['values'] = data_values
            except Exception as e:
                raise SqlApiUnknownError(f'error in join step: {e}') from e

        elif type(step) == FilterStep:
<<<<<<< HEAD
            raise ErNotSupportedYet('FilterStep is not implemented')
=======
            step_data = steps_data[step.dataframe.step_num]

            # dicts to look up column and table
            column_idx = {}
            tables_idx = {}
            col_table_idx = {}

            # prepare columns for dataframe. column name contains table name
            cols = set()
            for table, col_list in step_data['columns'].items():
                _, t_name, t_alias = table

                tables_idx[t_name] = t_name
                tables_idx[t_alias] = t_name
                for column in col_list:
                    # table_column
                    c_name, c_alias = column

                    col_name = f'{t_name}^{c_name}'
                    cols.add(col_name)

                    col_table_idx[col_name] = (table, column)
                    column_idx[c_name] = t_name

            # prepare dict for dataframe
            result = []
            for row in step_data['values']:
                data_row = {}
                for table, col_list in step_data['columns'].items():
                    for col in col_list:
                        col_name = f'{table[1]}^{col[0]}'
                        data_row[col_name] = row[table][col]
                result.append(data_row)

            df = pd.DataFrame(result, columns=list(cols))

            # analyze condition and change name of columns
            def check_fields(node, is_table=None, **kwargs):
                if is_table:
                    raise ErNotSupportedYet('Subqueries is not supported in WHERE')
                if isinstance(node, Identifier):
                    # only column name
                    col_name = node.parts[-1]

                    if len(node.parts) == 1:
                        if col_name not in column_idx:
                            raise ErKeyColumnDoesNotExist(f'Table not found for column: {col_name}')
                        table_name = column_idx[col_name]
                    else:
                        table_name = node.parts[-2]

                        # maybe it is alias
                        table_name = tables_idx[table_name]

                    new_name = f'{table_name}^{col_name}'
                    return Identifier(parts=[new_name])

            where_query = step.query
            query_traversal(where_query, check_fields)

            query = Select(targets=[Star()], from_table=Identifier('df'), where=where_query)

            res = query_df(df, query)

            resp_dict = res.to_dict(orient='records')

            # convert result to dict-dict structure
            values = []
            for row in resp_dict:
                value = {}
                for key, v in row.items():
                    # find original table and col
                    table, column = col_table_idx[key]
                    if table not in value:
                        value[table] = {}
                    value[table][column] = v

                values.append(value)

            data = {
                'tables': step_data['tables'],
                'columns': step_data['columns'],
                'values': values,
                'types': step_data.get('types', {})
            }

>>>>>>> 037f4e18
        elif type(step) == LimitOffsetStep:
            try:
                step_data = steps_data[step.dataframe.step_num]
                data = {
                    'values': step_data['values'].copy(),
                    'columns': step_data['columns'].copy(),
                    'tables': step_data['tables'].copy(),
                    'types': step_data.get('types', {}).copy(),
                }
                if isinstance(step.offset, Constant) and isinstance(step.offset.value, int):
                    data['values'] = data['values'][step.offset.value:]
                if isinstance(step.limit, Constant) and isinstance(step.limit.value, int):
                    data['values'] = data['values'][:step.limit.value]
            except Exception as e:
                raise SqlApiUnknownError(f'error in limit offset step: {e}') from e
        elif type(step) == ProjectStep:
            try:
                step_data = steps_data[step.dataframe.step_num]

                columns = defaultdict(list)
                for column_identifier in step.columns:

                    if type(column_identifier) == Star:
                        for table_name, table_columns_list in step_data['columns'].items():
                            for column in table_columns_list:

                                columns[table_name].append(column)

                    elif type(column_identifier) == Identifier:
                        appropriate_table = None
                        columns_to_copy = None

                        column_name_parts = column_identifier.parts
                        column_alias = column_identifier.parts[-1] if column_identifier.alias is None else '.'.join(
                            column_identifier.alias.parts)
                        if len(column_name_parts) > 2:
                            raise ErSqlWrongArguments(
                                f'Column name must contain no more than 2 parts. Got name: {column_identifier}')
                        elif len(column_name_parts) == 1:
                            column_name = column_name_parts[0]

<<<<<<< HEAD
                            appropriate_table = None
                            if len(step_data['tables']) == 1:
                                appropriate_table = step_data['tables'][0]
                            else:
                                for table_name, table_columns in step_data['columns'].items():
                                    table_column_names_list = [x[1] or x[0] for x in table_columns]
                                    column_exists = get_column_in_case(table_column_names_list, column_name)
                                    if column_exists:
                                        if appropriate_table is not None and not step.ignore_doubles:
                                            raise ErLogicError(
                                                f'Found multiple appropriate tables for column {column_name}')
                                        else:
                                            appropriate_table = table_name
=======
                            for table_name, table_columns in step_data['columns'].items():
                                table_col_idx = {}
                                for x in table_columns:
                                    name = x[1] or x[0]
                                    table_col_idx[name] = x

                                column_exists = get_column_in_case(list(table_col_idx.keys()), column_name)
                                if column_exists:
                                    if appropriate_table is not None and not step.ignore_doubles:
                                        raise Exception(
                                            f'Found multiple appropriate tables for column {column_name}')
                                    else:
                                        appropriate_table = table_name
                                        new_col = (column_name, column_alias)
                                        cur_col = table_col_idx[column_exists]

                                        columns[appropriate_table].append(new_col)
                                        if cur_col != new_col:
                                            columns_to_copy = cur_col, new_col
                                        break

>>>>>>> 037f4e18
                            if appropriate_table is None:
                                raise SqlApiException(f'Can not find appropriate table for column {column_name}')

                        elif len(column_name_parts) == 2:
                            table_name_or_alias = column_name_parts[0]
                            column_name = column_name_parts[1]

                            for table_name, table_columns in step_data['columns'].items():
                                checking_table_name_or_alias = table_name[2] or table_name[1]
                                if table_name_or_alias.lower() == checking_table_name_or_alias.lower():
                                    # support select table.*
                                    if isinstance(column_name, Star):
                                        # add all by table
                                        appropriate_table = table_name
                                        for column in step_data['columns'][appropriate_table]:
                                            columns[appropriate_table].append(column)
                                        break

                                    table_col_idx = {}
                                    for x in table_columns:
                                        name = x[1] or x[0]
                                        table_col_idx[name] = x

                                    column_exists = get_column_in_case(list(table_col_idx.keys()), column_name)
                                    if column_exists:
                                        appropriate_table = table_name
                                        new_col = (column_name, column_alias)
                                        cur_col = table_col_idx[column_exists]

                                        columns[appropriate_table].append(new_col)
                                        if cur_col != new_col:
                                            columns_to_copy = cur_col, new_col

                                        break
                                    else:
                                        raise ErLogicError(f'Can not find column "{column_name}" in table "{table_name}"')
                            if appropriate_table is None:
<<<<<<< HEAD
                                raise ErLogicError(f'Can not find appropriate table for column {column_name}')

                            columns_to_copy = None
                            table_column_names_list = [x[1] or x[0] for x in table_columns]
                            checking_name = get_column_in_case(table_column_names_list, column_name)
                            for column in step_data['columns'][appropriate_table]:
                                if column[0] == checking_name and (column[1] is None or column[1] == checking_name):
                                    columns_to_copy = column
                                    break
                            else:
                                raise ErKeyColumnDoesNotExist(
                                    f'Can not find appropriate column in data: {(column_name, column_alias)}')

                            for row in step_data['values']:
                                row[appropriate_table][(column_name, column_alias)] = row[appropriate_table][
                                    columns_to_copy]

                            columns_list.append(
                                Column(database=appropriate_table[0],
                                       table_name=appropriate_table[1],
                                       table_alias=appropriate_table[2],
                                       name=column_name,
                                       alias=column_alias)
                            )
=======
                                raise SqlApiException(f'Can not find appropriate table for column {column_name}')
>>>>>>> 037f4e18
                        else:
                            raise ErSqlWrongArguments('Undefined column name')

                        if columns_to_copy is not None:
                            col_from, col_to = columns_to_copy
                            for row in step_data['values']:
                                row[appropriate_table][col_to] = row[appropriate_table][col_from]
                            # TODO copy types?

                    else:
                        raise ErKeyColumnDoesNotExist(f'Unknown column type: {column_identifier}')

                data = {
                    'tables': step_data['tables'],
                    'columns': columns,
                    'values': step_data['values'],  # TODO keep values only for columns
                    'types': step_data.get('types', {})
                }
            except Exception as e:
                if isinstance(e, SqlApiException):
                    raise e
                raise SqlApiUnknownError(f'error on project step: {e} ') from e
        elif type(step) == GroupByStep:
            step_data = steps_data[step.dataframe.step_num]

            result = []
            cols = set()
            for _, col_list in step_data['columns'].items():
                for col in col_list:
                    cols.add(col[0])

            for row in step_data['values']:
                data_row = {}
                for table, col_list in step_data['columns'].items():
                    for col in col_list:
                        data_row[col[0]] = row[table][col]
                result.append(data_row)

            df = pd.DataFrame(result, columns=list(cols))

            query = Select(targets=step.targets, from_table='df', group_by=step.columns).to_string()
            res = query_df(df, query)

            resp_dict = res.to_dict(orient='records')

            # stick all columns to first table
            appropriate_table = step_data['tables'][0]

            columns_list = []
            columns = []
            for key, dtyp in res.dtypes.items():
                columns_list.append(
                    Column(database=appropriate_table[0],
                           table_name=appropriate_table[1],
                           table_alias=appropriate_table[2],
                           name=key,
                           type=dtyp,
                           alias=key)
                )
                columns.append((key, key))

            values = []
            for row in resp_dict:
                row2 = {
                    (key, key): value
                    for key, value in row.items()
                }

                values.append(
                    {
                        appropriate_table: row2
                    }
                )

            # columns are changed
            self.columns_list = columns_list
            types = step_data.get('types', {})
            data = {
                'tables': [appropriate_table],
                'columns': {appropriate_table: columns},
                'values': values,
                'types': types  # copy
            }

        elif type(step) == SaveToTable or type(step) == InsertToTable:
            is_replace = False
            is_create = False

            if type(step) == SaveToTable:
                is_create = True

                if step.is_replace:
                    is_replace = True

            step_data = step.dataframe.result_data
            integration_name = step.table.parts[0]
            table_name_parts = step.table.parts[1:]

            dn = self.datahub.get(integration_name)

            if hasattr(dn, 'create_table') is False:
                raise ErNotSupportedYet(f"Creating table in '{integration_name}' is not supporting")

            # region del 'service' columns
            for table in step_data['columns']:
                new_table_columns = []
                for column in step_data['columns'][table]:
                    if column[-1] not in ('__mindsdb_row_id', '__mdb_forecast_offset'):
                        new_table_columns.append(column)
                step_data['columns'][table] = new_table_columns
            # endregion

            # region del columns filtered at projection step
            if self.columns_list is not None:
                filtered_column_names = [x.name for x in self.columns_list]
                for table in step_data['columns']:
                    new_table_columns = []
                    for column in step_data['columns'][table]:
                        if column[0].startswith('predictor.'):
                            new_table_columns.append(column)
                        elif column[0] in filtered_column_names:
                            new_table_columns.append(column)
                    step_data['columns'][table] = new_table_columns
            # endregion

            # drop double names
            if len(step_data['tables']) > 1:
                # set prefixes for all tables except first one
                for table in step_data['tables'][1:]:
                    table_name = table[1]
                    col_map = []
                    col_list = []
                    for column in step_data['columns'][table]:
                        column_new = (f'{table_name}.{column[0]}', f'{table_name}.{column[1]}')
                        col_list.append(column_new)
                        col_map.append([column, column_new])

                    # replace columns
                    step_data['columns'][table] = col_list

                    # replace in values
                    for row in step_data['values']:
                        table_row = row[table]

                        for column, column_new in col_map:
                            table_row[column_new] = table_row.pop(column)

            dn.create_table(
                table_name_parts=table_name_parts,
                columns=step_data['columns'],
                data=step_data['values'],
                is_replace=is_replace,
                is_create=is_create
            )
            data = None
        else:
            raise ErLogicError(F'Unknown planner step: {step}')
        return data

    # Is not used
    # def _apply_where_filter(self, row, where):
    #     if isinstance(where, Identifier):
    #         return row[where.value]
    #     elif isinstance(where, Constant):
    #         return where.value
    #     elif not isinstance(where, (UnaryOperation, BinaryOperation)):
    #         raise SqlApiException(f'Unknown operation type: {where}')
    #
    #     op_fn = operator_map.get(where.op)
    #     if op_fn is None:
    #         raise SqlApiException(f'unknown operator {where.op}')
    #
    #     args = [self._apply_where_filter(row, arg) for arg in where.args]
    #     result = op_fn(*args)
    #     return result

    def _make_list_result_view(self, data):
        if self.outer_query is not None:
            return data['values']
        result = []
        for row in data['values']:
            data_row = []
            for column_record in self.columns_list:
                table_name = (column_record.database, column_record.table_name, column_record.table_alias)
                column_name = (column_record.name, column_record.alias)
                if table_name in row is False:
                    # try without alias
                    table_name = (table_name[0], table_name[1], None)

                data_row.append(row[table_name][column_name])
            result.append(data_row)
        return result

    def _make_dict_result_view(self, data):
        result = []
        for row in data['values']:
            data_row = {}
            for table_name in row:
                data_row.update(row[table_name])
            result.append(data_row)
        return result<|MERGE_RESOLUTION|>--- conflicted
+++ resolved
@@ -82,20 +82,13 @@
 
 def get_table_alias(table_obj, default_db_name):
     # (database, table, alias)
-<<<<<<< HEAD
-    if len(table_obj.parts) > 2:
-        raise ErSqlWrongArguments(f'Table name must contain no more than 2 parts. Got name: {table_obj.parts}')
-    elif len(table_obj.parts) == 1:
-        name = (default_db_name, table_obj.parts[0])
-=======
     if isinstance(table_obj, Identifier):
         if len(table_obj.parts) > 2:
-            raise SqlApiException(f'Table name must contain no more than 2 parts. Got name: {table_obj.parts}')
+            raise ErSqlWrongArguments(f'Table name must contain no more than 2 parts. Got name: {table_obj.parts}')
         elif len(table_obj.parts) == 1:
             name = (default_db_name, table_obj.parts[0])
         else:
             name = tuple(table_obj.parts)
->>>>>>> 037f4e18
     else:
         # it is subquery
         name = table_obj.alias.parts[0] or 't'
@@ -944,9 +937,6 @@
                 raise SqlApiUnknownError(f'error in join step: {e}') from e
 
         elif type(step) == FilterStep:
-<<<<<<< HEAD
-            raise ErNotSupportedYet('FilterStep is not implemented')
-=======
             step_data = steps_data[step.dataframe.step_num]
 
             # dicts to look up column and table
@@ -1033,7 +1023,6 @@
                 'types': step_data.get('types', {})
             }
 
->>>>>>> 037f4e18
         elif type(step) == LimitOffsetStep:
             try:
                 step_data = steps_data[step.dataframe.step_num]
@@ -1075,21 +1064,6 @@
                         elif len(column_name_parts) == 1:
                             column_name = column_name_parts[0]
 
-<<<<<<< HEAD
-                            appropriate_table = None
-                            if len(step_data['tables']) == 1:
-                                appropriate_table = step_data['tables'][0]
-                            else:
-                                for table_name, table_columns in step_data['columns'].items():
-                                    table_column_names_list = [x[1] or x[0] for x in table_columns]
-                                    column_exists = get_column_in_case(table_column_names_list, column_name)
-                                    if column_exists:
-                                        if appropriate_table is not None and not step.ignore_doubles:
-                                            raise ErLogicError(
-                                                f'Found multiple appropriate tables for column {column_name}')
-                                        else:
-                                            appropriate_table = table_name
-=======
                             for table_name, table_columns in step_data['columns'].items():
                                 table_col_idx = {}
                                 for x in table_columns:
@@ -1099,7 +1073,7 @@
                                 column_exists = get_column_in_case(list(table_col_idx.keys()), column_name)
                                 if column_exists:
                                     if appropriate_table is not None and not step.ignore_doubles:
-                                        raise Exception(
+                                        raise ErLogicError(
                                             f'Found multiple appropriate tables for column {column_name}')
                                     else:
                                         appropriate_table = table_name
@@ -1111,7 +1085,6 @@
                                             columns_to_copy = cur_col, new_col
                                         break
 
->>>>>>> 037f4e18
                             if appropriate_table is None:
                                 raise SqlApiException(f'Can not find appropriate table for column {column_name}')
 
@@ -1149,34 +1122,7 @@
                                     else:
                                         raise ErLogicError(f'Can not find column "{column_name}" in table "{table_name}"')
                             if appropriate_table is None:
-<<<<<<< HEAD
                                 raise ErLogicError(f'Can not find appropriate table for column {column_name}')
-
-                            columns_to_copy = None
-                            table_column_names_list = [x[1] or x[0] for x in table_columns]
-                            checking_name = get_column_in_case(table_column_names_list, column_name)
-                            for column in step_data['columns'][appropriate_table]:
-                                if column[0] == checking_name and (column[1] is None or column[1] == checking_name):
-                                    columns_to_copy = column
-                                    break
-                            else:
-                                raise ErKeyColumnDoesNotExist(
-                                    f'Can not find appropriate column in data: {(column_name, column_alias)}')
-
-                            for row in step_data['values']:
-                                row[appropriate_table][(column_name, column_alias)] = row[appropriate_table][
-                                    columns_to_copy]
-
-                            columns_list.append(
-                                Column(database=appropriate_table[0],
-                                       table_name=appropriate_table[1],
-                                       table_alias=appropriate_table[2],
-                                       name=column_name,
-                                       alias=column_alias)
-                            )
-=======
-                                raise SqlApiException(f'Can not find appropriate table for column {column_name}')
->>>>>>> 037f4e18
                         else:
                             raise ErSqlWrongArguments('Undefined column name')
 
