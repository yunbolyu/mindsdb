--- conflicted
+++ resolved
@@ -5,7 +5,7 @@
 
 import mindsdb.interfaces.storage.db as db
 
-from .fs import RESOURCE_GROUP, FileStorageFactory
+from .fs import RESOURCE_GROUP, FileStorageFactory, SERVICE_FILES_NAMES
 from .json import get_json_storage
 
 
@@ -143,6 +143,18 @@
         name = name.lower().replace(' ', '_')
         return re.sub(r'([^a-z^A-Z^_\d]+)', '_', name)
 
+    def is_empty(self):
+        """ check if storage directory is empty
+
+            Returns:
+                bool: true if dir is empty
+        """
+        for path in self.fileStorage.folder_path.iterdir():
+            if path.is_file() and path.name in SERVICE_FILES_NAMES:
+                continue
+            return False
+        return True
+
     def get_connection_args(self):
         rec = db.Integration.query.get(self.integration_id)
         return rec.data
@@ -165,38 +177,12 @@
 
     # folder
 
-<<<<<<< HEAD
     def folder_get(self, name):
         # pull folder and return path
-        name = name.lower().replace(' ', '_')
-        name = re.sub(r'([^a-z^A-Z^_\d]+)', '_', name)
+        name = self.__convert_name(name)
 
         self.fileStorage.pull_path(name)
         return str(self.fileStorage.get_path(name))
-=======
-    def folder_get(self, name, update=True, not_empty=False):
-        '''
-        Copies folder from remote to local file system and returns its path
-
-        :param name: name of the folder
-        :param update: update from source even folder exists in content folder
-        :param not_empty: return None if folder is empty
-        :return: path to local folder
-        '''
-
-        name = self.__convert_name(name)
-
-        self.fileStorage.pull_path(name, update=update)
-        path = str(self.fileStorage.get_path(name))
-        if not_empty:
-            files = os.listdir(path)
-            # remove lock
-            if 'dir.lock' in files:
-                files.remove('dir.lock')
-            if len(files) == 0:
-                return None
-        return path
->>>>>>> 49a10d92
 
     def folder_sync(self, name):
         # sync abs path
@@ -218,20 +204,18 @@
         ...
 
     def export_files(self) -> bytes:
-        folder_path = self.folder_get('', not_empty=True)
-        if folder_path is None:
+        if self.is_empty():
             return None
-
-        # parent_folder = os.path.dirname(folder_path)
+        folder_path = self.folder_get('')
 
         zip_fd = io.BytesIO()
 
         with zipfile.ZipFile(zip_fd, 'w', zipfile.ZIP_DEFLATED) as zipf:
             for root, dirs, files in os.walk(folder_path):
-                for file in files:
-                    if file == 'dir.lock':
+                for file_name in files:
+                    if file_name in SERVICE_FILES_NAMES:
                         continue
-                    abs_path = os.path.join(root, file)
+                    abs_path = os.path.join(root, file_name)
                     zipf.write(abs_path, os.path.relpath(abs_path, folder_path))
 
         zip_fd.seek(0)
