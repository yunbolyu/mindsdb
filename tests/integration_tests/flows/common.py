--- conflicted
+++ resolved
@@ -18,11 +18,9 @@
 from mindsdb.utilities.ps import wait_port, is_port_in_use
 from mindsdb_native import CONFIG
 
-<<<<<<< HEAD
+
 HTTP_API_ROOT = 'http://localhost:47334/api'
 
-=======
->>>>>>> 5cb1a7be
 DATASETS_PATH = os.getenv('DATASETS_PATH')
 
 USE_EXTERNAL_DB_SERVER = bool(int(os.getenv('USE_EXTERNAL_DB_SERVER') or "1"))
@@ -101,11 +99,7 @@
 }
 
 
-<<<<<<< HEAD
 def prepare_config(config, mindsdb_database='mindsdb', override_integration_config={}, override_api_config={}, clear_storage=True):
-=======
-def prepare_config(config, mindsdb_database='mindsdb', override_integration_config={}, override_api_config={}):
->>>>>>> 5cb1a7be
     for key in config._config['integrations']:
         config._config['integrations'][key]['enabled'] = False
 
@@ -308,11 +302,7 @@
 def check_prediction_values(row, to_predict):
     try:
         for field_name, field_type in to_predict.items():
-<<<<<<< HEAD
-            if field_type is int or field_type is float:
-=======
             if field_type in [int, float]:
->>>>>>> 5cb1a7be
                 assert isinstance(row[field_name], (int, float))
                 assert isinstance(row[f'{field_name}_min'], (int, float))
                 assert isinstance(row[f'{field_name}_max'], (int, float))
